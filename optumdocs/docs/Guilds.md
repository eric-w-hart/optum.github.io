--- conflicted
+++ resolved
@@ -11,10 +11,5 @@
 | Compute            |                                           Softwared across the full stack spectrum                                            | Ben Woodring             |
 | Data/ML/AI         |         Wrangling transformation and custom ML/AI solutions pertinent for managed data well and healthcare innovation         | Kevin Muse, Ben Woodring |
 | Sourcing           |       Best Practices and process improvements in service of code and development. Developer and open source experience        | Devin Houde, Amy Schoen  |
-<<<<<<< HEAD
 | Clinical Solutions | An open source industry differentiator. Exploring/building technological solutions that advances the global healthcare agenda | Keven Muse               |
-| Security           |                    Security solutions and security guidance for how we open source across the organization                    | Eric Hart  |
-=======
-| Clinical Solutions | An open source industry differentiator. Exploring/building technological solutions that advances the global healthcare agenda | Kevin Muse               |
-| Security           |                    Security solutions and security guidance for how we open source across the organization                    | Eric Hart, Devin Houde   |
->>>>>>> 190eba0c
+| Security           |                    Security solutions and security guidance for how we open source across the organization                    | Eric Hart  |